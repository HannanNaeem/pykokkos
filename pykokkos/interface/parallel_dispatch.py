
from dataclasses import dataclass
from typing import Any, Callable, Dict, List, Union

from pykokkos.runtime import runtime_singleton
import pykokkos.kokkos_manager as km
from pykokkos.core.type_inference import HandledArgs, handle_args

from .execution_policy import ExecutionPolicy
from .execution_space import ExecutionSpace

workunit_cache: Dict[int, Callable] = {}


def check_policy(policy: Any) -> None:
    """
    Check if an argument is a valid execution policy and raise an
    exception otherwise

    :param policy: the potential policy to be checked
    """

    if not isinstance(policy, (int, ExecutionPolicy)):
        raise TypeError(f"ERROR: {policy} is not a valid execution policy")


def check_workunit(workunit: Any) -> None:
    """
    Check if an argument is a valid workunit and raise an exception
    otherwise

    :param workunit: the potential workunit to be checked
    """

    if not callable(workunit):
        raise TypeError(f"ERROR: {workunit} is not a valid workunit")


def parallel_for(*args, **kwargs) -> None:
    """
    Run a parallel for loop

    :param *args: 
        :param name: (optional) name of the kernel
        :param policy: the execution policy, either a RangePolicy,
            TeamPolicy, TeamThreadRange, ThreadVectorRange, or an
            integer representing the number of threads
        :param workunit: the workunit to be run in parallel
        :param view: (optional) the view being initialized

    :param **kwargs: the keyword arguments passed to a standalone
        workunit
    """

    handled_args: HandledArgs = handle_args(True, args)

<<<<<<< HEAD
    func, args = runtime_singleton.runtime.run_workunit(
=======
    updated_types: UpdatedTypes = get_annotations("parallel_for", handled_args, args, passed_kwargs=kwargs)
    updated_decorator: UpdatedDecorator = get_views_decorator(handled_args, passed_kwargs=kwargs)

    runtime_singleton.runtime.run_workunit(
>>>>>>> 3e0e853b
        handled_args.name,
        handled_args.policy,
        handled_args.workunit,
        "for",
        **kwargs)


def reduce_body(operation: str, *args, **kwargs) -> Union[float, int]:
    """
    Internal method to avoid duplication parallel_reduce and
    parallel_scan bodies

    :param operation: the name of the operation, "reduce" or "scan"
    """

    args_to_hash: List = []
    args_not_to_hash: Dict = {}
    for k, v in kwargs.items():
        if not isinstance(v, int):
            args_to_hash.append(v)
        else:
            args_not_to_hash[k] = v

    for a in args:
        if callable(a):
            args_to_hash.append(a.__name__)
            break

    args_to_hash.append(operation)

    to_hash = frozenset(args_to_hash)
    cache_key: int = hash(to_hash)

    if cache_key in workunit_cache:
        func, args = workunit_cache[cache_key]
        args.update(args_not_to_hash)
        return func(**args)

    handled_args: HandledArgs = handle_args(True, args)

<<<<<<< HEAD
    func, args = runtime_singleton.runtime.run_workunit(
=======
    #* Inferring missing data types
    updated_types: UpdatedTypes = get_annotations(f"parallel_{operation}", handled_args, args, passed_kwargs=kwargs)
    updated_decorator: UpdatedDecorator = get_views_decorator(handled_args, passed_kwargs=kwargs)

    return runtime_singleton.runtime.run_workunit(
>>>>>>> 3e0e853b
        handled_args.name,
        handled_args.policy,
        handled_args.workunit,
        operation,
        **kwargs)


def parallel_reduce(*args, **kwargs) -> Union[float, int]:
    """
    Run a parallel reduction

    :param *args: 
        :param name: (optional) name of the kernel
        :param policy: the execution policy, either a RangePolicy,
            TeamPolicy, TeamThreadRange, ThreadVectorRange, or an
            integer representing the number of threads
        :param workunit: the workunit to be run in parallel
        :param initial_value: (optional) the initial value of the
            reduction

    :param **kwargs: the keyword arguments passed to a standalone
        workunit
    """

    return reduce_body("reduce", *args, **kwargs)


def parallel_scan(*args, **kwargs) -> Union[float, int]:
    """
    Run a parallel reduction

    :param *args: 
        :param name: (optional) name of the kernel
        :param policy: the execution policy, either a RangePolicy,
            TeamPolicy, TeamThreadRange, ThreadVectorRange, or an
            integer representing the number of threads
        :param workunit: the workunit to be run in parallel
        :param initial_value: (optional) the initial value of the
            reduction

    :param **kwargs: the keyword arguments passed to a standalone
        workunit
    """

    return reduce_body("scan", *args, **kwargs)


def execute(space: ExecutionSpace, workload: object) -> None:
    if space is ExecutionSpace.Default:
        runtime_singleton.runtime.run_workload(km.get_default_space(), workload)
    else:
        runtime_singleton.runtime.run_workload(space, workload)


def flush():
    runtime_singleton.runtime.flush_trace()<|MERGE_RESOLUTION|>--- conflicted
+++ resolved
@@ -54,14 +54,7 @@
 
     handled_args: HandledArgs = handle_args(True, args)
 
-<<<<<<< HEAD
-    func, args = runtime_singleton.runtime.run_workunit(
-=======
-    updated_types: UpdatedTypes = get_annotations("parallel_for", handled_args, args, passed_kwargs=kwargs)
-    updated_decorator: UpdatedDecorator = get_views_decorator(handled_args, passed_kwargs=kwargs)
-
     runtime_singleton.runtime.run_workunit(
->>>>>>> 3e0e853b
         handled_args.name,
         handled_args.policy,
         handled_args.workunit,
@@ -102,15 +95,7 @@
 
     handled_args: HandledArgs = handle_args(True, args)
 
-<<<<<<< HEAD
-    func, args = runtime_singleton.runtime.run_workunit(
-=======
-    #* Inferring missing data types
-    updated_types: UpdatedTypes = get_annotations(f"parallel_{operation}", handled_args, args, passed_kwargs=kwargs)
-    updated_decorator: UpdatedDecorator = get_views_decorator(handled_args, passed_kwargs=kwargs)
-
-    return runtime_singleton.runtime.run_workunit(
->>>>>>> 3e0e853b
+    runtime_singleton.runtime.run_workunit(
         handled_args.name,
         handled_args.policy,
         handled_args.workunit,
