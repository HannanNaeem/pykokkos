import pykokkos as pk


@pk.workunit
<<<<<<< HEAD
def exp_impl_1d_double(tid: int, view: pk.View1D[pk.double], out: pk.View1D[pk.double]):
    out[tid] = exp(view[tid])


@pk.workunit
def exp_impl_2d_double(tid: int, view: pk.View2D[pk.double], out: pk.View2D[pk.double]):
    for i in range(view.extent(1)):
        out[tid][i] = exp(view[tid][i])


@pk.workunit
def exp_impl_1d_float(tid: int, view: pk.View1D[pk.float], out: pk.View1D[pk.float]):
    out[tid] = exp(view[tid])


@pk.workunit
def exp_impl_2d_float(tid: int, view: pk.View2D[pk.float], out: pk.View2D[pk.float]):
    for i in range(view.extent(1)):
        out[tid][i] = exp(view[tid][i])
=======
def sin_impl_1d_double(tid: int, view: pk.View1D[pk.double], out: pk.View1D[pk.double]):
    out[tid] = sin(view[tid])


@pk.workunit
def sin_impl_2d_double(tid: int, view: pk.View2D[pk.double], out: pk.View2D[pk.double]):
    for i in range(view.extent(1)):
        out[tid][i] = sin(view[tid][i])


@pk.workunit
def sin_impl_1d_float(tid: int, view: pk.View1D[pk.float], out: pk.View1D[pk.float]):
    out[tid] = sin(view[tid])


@pk.workunit
def sin_impl_2d_float(tid: int, view: pk.View2D[pk.float], out: pk.View2D[pk.float]):
    for i in range(view.extent(1)):
        out[tid][i] = sin(view[tid][i])

@pk.workunit
def tan_impl_1d_double(tid: int, view: pk.View1D[pk.double], out: pk.View1D[pk.double]):
    out[tid] = tan(view[tid])


@pk.workunit
def tan_impl_2d_double(tid: int, view: pk.View2D[pk.double], out: pk.View2D[pk.double]):
    for i in range(view.extent(1)):
        out[tid][i] = tan(view[tid][i])


@pk.workunit
def tan_impl_1d_float(tid: int, view: pk.View1D[pk.float], out: pk.View1D[pk.float]):
    out[tid] = tan(view[tid])


@pk.workunit
def tan_impl_2d_float(tid: int, view: pk.View2D[pk.float], out: pk.View2D[pk.float]):
    for i in range(view.extent(1)):
        out[tid][i] = tan(view[tid][i])

@pk.workunit
def tanh_impl_1d_double(tid: int, view: pk.View1D[pk.double], out: pk.View1D[pk.double]):
    out[tid] = tanh(view[tid])


@pk.workunit
def tanh_impl_2d_double(tid: int, view: pk.View2D[pk.double], out: pk.View2D[pk.double]):
    for i in range(view.extent(1)):
        out[tid][i] = tanh(view[tid][i])


@pk.workunit
def tanh_impl_1d_float(tid: int, view: pk.View1D[pk.float], out: pk.View1D[pk.float]):
    out[tid] = tanh(view[tid])


@pk.workunit
def tanh_impl_2d_float(tid: int, view: pk.View2D[pk.float], out: pk.View2D[pk.float]):
    for i in range(view.extent(1)):
        out[tid][i] = tanh(view[tid][i])
>>>>>>> 6c89ecd2


@pk.workunit
def floor_impl_1d_double(tid: int, view: pk.View1D[pk.double], out: pk.View1D[pk.double]):
    out[tid] = floor(view[tid])


@pk.workunit
def floor_impl_2d_double(tid: int, view: pk.View2D[pk.double], out: pk.View2D[pk.double]):
    for i in range(view.extent(1)):
        out[tid][i] = floor(view[tid][i])


@pk.workunit
def floor_impl_3d_double(tid: int, view: pk.View3D[pk.double], out: pk.View3D[pk.double]):
    for i in range(view.extent(1)):
        for j in range(view.extent(2)):
            out[tid][i][j] = floor(view[tid][i][j])

@pk.workunit
def floor_impl_1d_float(tid: int, view: pk.View1D[pk.float], out: pk.View1D[pk.float]):
    out[tid] = floor(view[tid])


@pk.workunit
def floor_impl_2d_float(tid: int, view: pk.View2D[pk.float], out: pk.View2D[pk.float]):
    for i in range(view.extent(1)):
        out[tid][i] = floor(view[tid][i])


@pk.workunit
def floor_impl_3d_float(tid: int, view: pk.View3D[pk.float], out: pk.View3D[pk.float]):
    for i in range(view.extent(1)):
        for j in range(view.extent(2)):
            out[tid][i][j] = floor(view[tid][i][j])

@pk.workunit
def ceil_impl_1d_double(tid: int, view: pk.View1D[pk.double], out: pk.View1D[pk.double]):
    out[tid] = ceil(view[tid])


@pk.workunit
def ceil_impl_2d_double(tid: int, view: pk.View2D[pk.double], out: pk.View2D[pk.double]):
    for i in range(view.extent(1)):
        out[tid][i] = ceil(view[tid][i])


@pk.workunit
def ceil_impl_3d_double(tid: int, view: pk.View3D[pk.double], out: pk.View3D[pk.double]):
    for i in range(view.extent(1)):
        for j in range(view.extent(2)):
            out[tid][i][j] = ceil(view[tid][i][j])

@pk.workunit
def ceil_impl_1d_float(tid: int, view: pk.View1D[pk.float], out: pk.View1D[pk.float]):
    out[tid] = ceil(view[tid])


@pk.workunit
def ceil_impl_2d_float(tid: int, view: pk.View2D[pk.float], out: pk.View2D[pk.float]):
    for i in range(view.extent(1)):
        out[tid][i] = ceil(view[tid][i])


@pk.workunit
def ceil_impl_3d_float(tid: int, view: pk.View3D[pk.float], out: pk.View3D[pk.float]):
    for i in range(view.extent(1)):
        for j in range(view.extent(2)):
            out[tid][i][j] = ceil(view[tid][i][j])

@pk.workunit
def trunc_impl_1d_double(tid: int, view: pk.View1D[pk.double], out: pk.View1D[pk.double]):
    out[tid] = trunc(view[tid])


@pk.workunit
def trunc_impl_2d_double(tid: int, view: pk.View2D[pk.double], out: pk.View2D[pk.double]):
    for i in range(view.extent(1)):
        out[tid][i] = trunc(view[tid][i])


@pk.workunit
def trunc_impl_3d_double(tid: int, view: pk.View3D[pk.double], out: pk.View3D[pk.double]):
    for i in range(view.extent(1)):
        for j in range(view.extent(2)):
            out[tid][i][j] = trunc(view[tid][i][j])

@pk.workunit
def trunc_impl_1d_float(tid: int, view: pk.View1D[pk.float], out: pk.View1D[pk.float]):
    out[tid] = trunc(view[tid])


@pk.workunit
def trunc_impl_2d_float(tid: int, view: pk.View2D[pk.float], out: pk.View2D[pk.float]):
    for i in range(view.extent(1)):
        out[tid][i] = trunc(view[tid][i])


@pk.workunit
def trunc_impl_3d_float(tid: int, view: pk.View3D[pk.float], out: pk.View3D[pk.float]):
    for i in range(view.extent(1)):
        for j in range(view.extent(2)):
            out[tid][i][j] = trunc(view[tid][i][j])

@pk.workunit
def round_impl_1d_double(tid: int, view: pk.View1D[pk.double], out: pk.View1D[pk.double]):
    out[tid] = round(view[tid])


@pk.workunit
def round_impl_2d_double(tid: int, view: pk.View2D[pk.double], out: pk.View2D[pk.double]):
    for i in range(view.extent(1)):
        out[tid][i] = round(view[tid][i])


@pk.workunit
def round_impl_3d_double(tid: int, view: pk.View3D[pk.double], out: pk.View3D[pk.double]):
    for i in range(view.extent(1)):
        for j in range(view.extent(2)):
            out[tid][i][j] = round(view[tid][i][j])

@pk.workunit
def round_impl_1d_float(tid: int, view: pk.View1D[pk.float], out: pk.View1D[pk.float]):
    out[tid] = round(view[tid])


@pk.workunit
def round_impl_2d_float(tid: int, view: pk.View2D[pk.float], out: pk.View2D[pk.float]):
    for i in range(view.extent(1)):
        out[tid][i] = round(view[tid][i])


@pk.workunit
def round_impl_3d_float(tid: int, view: pk.View3D[pk.float], out: pk.View3D[pk.float]):
    for i in range(view.extent(1)):
        for j in range(view.extent(2)):
            out[tid][i][j] = round(view[tid][i][j])

@pk.workunit
def isfinite_impl_1d_double(tid: int, view: pk.View1D[pk.double], out: pk.View1D[pk.uint8]):
    out[tid] = isfinite(view[tid])


@pk.workunit
def isfinite_impl_2d_double(tid: int, view: pk.View2D[pk.double], out: pk.View2D[pk.uint8]):
    for i in range(view.extent(1)): # type: ignore
        out[tid][i] = isfinite(view[tid][i]) # type: ignore


@pk.workunit
def isfinite_impl_1d_float(tid: int, view: pk.View1D[pk.float], out: pk.View1D[pk.uint8]):
    out[tid] = isfinite(view[tid])


@pk.workunit
def isfinite_impl_2d_float(tid: int, view: pk.View2D[pk.float], out: pk.View2D[pk.uint8]):
    for i in range(view.extent(1)): # type: ignore
        out[tid][i] = isfinite(view[tid][i]) # type: ignore


@pk.workunit
def isfinite_impl_1d_uint8(tid: int, view: pk.View1D[pk.uint8], out: pk.View1D[pk.uint8]):
    out[tid] = isfinite(view[tid])


@pk.workunit
def isfinite_impl_2d_uint8(tid: int, view: pk.View2D[pk.uint8], out: pk.View2D[pk.uint8]):
    for i in range(view.extent(1)): # type: ignore
        out[tid][i] = isfinite(view[tid][i]) # type: ignore


@pk.workunit
def isfinite_impl_1d_int8(tid: int, view: pk.View1D[pk.int8], out: pk.View1D[pk.uint8]):
    out[tid] = isfinite(view[tid])


@pk.workunit
def isfinite_impl_2d_int8(tid: int, view: pk.View2D[pk.int8], out: pk.View2D[pk.uint8]):
    for i in range(view.extent(1)): # type: ignore
        out[tid][i] = isfinite(view[tid][i]) # type: ignore


@pk.workunit
def isfinite_impl_1d_int16(tid: int, view: pk.View1D[pk.int16], out: pk.View1D[pk.uint8]):
    out[tid] = isfinite(view[tid])


@pk.workunit
def isfinite_impl_2d_int16(tid: int, view: pk.View2D[pk.int16], out: pk.View2D[pk.uint8]):
    for i in range(view.extent(1)): # type: ignore
        out[tid][i] = isfinite(view[tid][i]) # type: ignore


@pk.workunit
def isfinite_impl_1d_uint16(tid: int, view: pk.View1D[pk.uint16], out: pk.View1D[pk.uint8]):
    out[tid] = isfinite(view[tid])


@pk.workunit
def isfinite_impl_2d_uint16(tid: int, view: pk.View2D[pk.uint16], out: pk.View2D[pk.uint8]):
    for i in range(view.extent(1)): # type: ignore
        out[tid][i] = isfinite(view[tid][i]) # type: ignore


@pk.workunit
def isfinite_impl_1d_int32(tid: int, view: pk.View1D[pk.int32], out: pk.View1D[pk.uint8]):
    out[tid] = isfinite(view[tid])


@pk.workunit
def isfinite_impl_2d_int32(tid: int, view: pk.View2D[pk.int32], out: pk.View2D[pk.uint8]):
    for i in range(view.extent(1)): # type: ignore
        out[tid][i] = isfinite(view[tid][i]) # type: ignore


@pk.workunit
def isfinite_impl_1d_uint32(tid: int, view: pk.View1D[pk.uint32], out: pk.View1D[pk.uint8]):
    out[tid] = isfinite(view[tid])


@pk.workunit
def isfinite_impl_2d_uint32(tid: int, view: pk.View2D[pk.uint32], out: pk.View2D[pk.uint8]):
    for i in range(view.extent(1)): # type: ignore
        out[tid][i] = isfinite(view[tid][i]) # type: ignore


@pk.workunit
def isfinite_impl_1d_int64(tid: int, view: pk.View1D[pk.int64], out: pk.View1D[pk.uint8]):
    out[tid] = isfinite(view[tid])


@pk.workunit
def isfinite_impl_2d_int64(tid: int, view: pk.View2D[pk.int64], out: pk.View2D[pk.uint8]):
    for i in range(view.extent(1)): # type: ignore
        out[tid][i] = isfinite(view[tid][i]) # type: ignore


@pk.workunit
def isfinite_impl_1d_uint64(tid: int, view: pk.View1D[pk.uint64], out: pk.View1D[pk.uint8]):
    out[tid] = isfinite(view[tid])


@pk.workunit
def isfinite_impl_2d_uint64(tid: int, view: pk.View2D[pk.uint64], out: pk.View2D[pk.uint8]):
    for i in range(view.extent(1)): # type: ignore
        out[tid][i] = isfinite(view[tid][i]) # type: ignore


@pk.workunit
def equal_impl_1d_double(tid: int,
                         view1: pk.View1D[pk.double],
                         view2: pk.View1D[pk.double],
                         view2_size: int,
                         view_result: pk.View1D[pk.uint8]):
    view2_idx: int = 0
    if view2_size == 1:
        view2_idx = 0
    else:
        view2_idx = tid
    if view1[tid] == view2[view2_idx]:
        view_result[tid] = 1
    else:
        view_result[tid] = 0


@pk.workunit
def equal_impl_1d_uint16(tid: int,
                         view1: pk.View1D[pk.uint16],
                         view2: pk.View1D[pk.uint16],
                         view2_size: int,
                         view_result: pk.View1D[pk.uint8]):
    view2_idx: int = 0
    if view2_size == 1:
        view2_idx = 0
    else:
        view2_idx = tid
    if view1[tid] == view2[view2_idx]:
        view_result[tid] = 1
    else:
        view_result[tid] = 0


@pk.workunit
def equal_impl_1d_int16(tid: int,
                         view1: pk.View1D[pk.int16],
                         view2: pk.View1D[pk.int16],
                         view2_size: int,
                         view_result: pk.View1D[pk.uint8]):
    view2_idx: int = 0
    if view2_size == 1:
        view2_idx = 0
    else:
        view2_idx = tid
    if view1[tid] == view2[view2_idx]:
        view_result[tid] = 1
    else:
        view_result[tid] = 0


@pk.workunit
def equal_impl_1d_int32(tid: int,
                         view1: pk.View1D[pk.int32],
                         view2: pk.View1D[pk.int32],
                         view2_size: int,
                         view_result: pk.View1D[pk.uint8]):
    view2_idx: int = 0
    if view2_size == 1:
        view2_idx = 0
    else:
        view2_idx = tid
    if view1[tid] == view2[view2_idx]:
        view_result[tid] = 1
    else:
        view_result[tid] = 0


@pk.workunit
def equal_impl_1d_int64(tid: int,
                         view1: pk.View1D[pk.int64],
                         view2: pk.View1D[pk.int64],
                         view2_size: int,
                         view_result: pk.View1D[pk.uint8]):
    view2_idx: int = 0
    if view2_size == 1:
        view2_idx = 0
    else:
        view2_idx = tid
    if view1[tid] == view2[view2_idx]:
        view_result[tid] = 1
    else:
        view_result[tid] = 0


@pk.workunit
def isinf_impl_1d_double(tid: int, view: pk.View1D[pk.double], out: pk.View1D[pk.uint8]):
    out[tid] = isinf(view[tid])


@pk.workunit
def isinf_impl_1d_float(tid: int, view: pk.View1D[pk.float], out: pk.View1D[pk.uint8]):
    out[tid] = isinf(view[tid])


@pk.workunit
def isinf_impl_1d_int8(tid: int, view: pk.View1D[pk.int8], out: pk.View1D[pk.uint8]):
    out[tid] = isinf(view[tid])


@pk.workunit
def isinf_impl_1d_int64(tid: int, view: pk.View1D[pk.int64], out: pk.View1D[pk.uint8]):
    out[tid] = isinf(view[tid])


@pk.workunit
def isinf_impl_1d_int32(tid: int, view: pk.View1D[pk.int32], out: pk.View1D[pk.uint8]):
    out[tid] = isinf(view[tid])


@pk.workunit
def isinf_impl_1d_uint8(tid: int, view: pk.View1D[pk.uint8], out: pk.View1D[pk.uint8]):
    out[tid] = isinf(view[tid])


@pk.workunit
def isinf_impl_2d_uint8(tid: int, view: pk.View2D[pk.uint8], out: pk.View2D[pk.uint8]):
    for i in range(view.extent(1)): # type: ignore
        out[tid][i] = isinf(view[tid][i]) # type: ignore


@pk.workunit
def isinf_impl_2d_float(tid: int, view: pk.View2D[pk.float], out: pk.View2D[pk.uint8]):
    for i in range(view.extent(1)): # type: ignore
        out[tid][i] = isinf(view[tid][i]) # type: ignore


@pk.workunit
def isinf_impl_2d_double(tid: int, view: pk.View2D[pk.double], out: pk.View2D[pk.uint8]):
    for i in range(view.extent(1)): # type: ignore
        out[tid][i] = isinf(view[tid][i]) # type: ignore


@pk.workunit
def isinf_impl_2d_int8(tid: int, view: pk.View2D[pk.int8], out: pk.View2D[pk.uint8]):
    for i in range(view.extent(1)): # type: ignore
        out[tid][i] = isinf(view[tid][i]) # type: ignore


@pk.workunit
def isinf_impl_2d_int64(tid: int, view: pk.View2D[pk.int64], out: pk.View2D[pk.uint8]):
    for i in range(view.extent(1)): # type: ignore
        out[tid][i] = isinf(view[tid][i]) # type: ignore


@pk.workunit
def isinf_impl_1d_uint16(tid: int, view: pk.View1D[pk.uint16], out: pk.View1D[pk.uint8]):
    out[tid] = isinf(view[tid])


@pk.workunit
def isinf_impl_1d_int16(tid: int, view: pk.View1D[pk.int16], out: pk.View1D[pk.uint8]):
    out[tid] = isinf(view[tid])


@pk.workunit
def isinf_impl_2d_int16(tid: int, view: pk.View2D[pk.int16], out: pk.View2D[pk.uint8]):
    for i in range(view.extent(1)): # type: ignore
        out[tid][i] = isinf(view[tid][i]) # type: ignore


@pk.workunit
def isinf_impl_2d_int32(tid: int, view: pk.View2D[pk.int32], out: pk.View2D[pk.uint8]):
    for i in range(view.extent(1)): # type: ignore
        out[tid][i] = isinf(view[tid][i]) # type: ignore


@pk.workunit
def isinf_impl_2d_uint16(tid: int, view: pk.View2D[pk.uint16], out: pk.View2D[pk.uint8]):
    for i in range(view.extent(1)): # type: ignore
        out[tid][i] = isinf(view[tid][i]) # type: ignore


@pk.workunit
def isinf_impl_1d_uint32(tid: int, view: pk.View1D[pk.uint32], out: pk.View1D[pk.uint8]):
    out[tid] = isinf(view[tid])


@pk.workunit
def isinf_impl_2d_uint32(tid: int, view: pk.View2D[pk.uint32], out: pk.View2D[pk.uint8]):
    for i in range(view.extent(1)): # type: ignore
        out[tid][i] = isinf(view[tid][i]) # type: ignore


@pk.workunit
def isinf_impl_1d_uint64(tid: int, view: pk.View1D[pk.uint64], out: pk.View1D[pk.uint8]):
    out[tid] = isinf(view[tid])


@pk.workunit
def isinf_impl_2d_uint64(tid: int, view: pk.View2D[pk.uint64], out: pk.View2D[pk.uint8]):
    for i in range(view.extent(1)): # type: ignore
        out[tid][i] = isinf(view[tid][i]) # type: ignore


@pk.workunit
def matmul_impl_1d_double(tid: int, acc: pk.Acc[pk.double], viewA: pk.View1D[pk.double], viewB: pk.View2D[pk.double]):
    acc += viewA[tid] * viewB[0][tid]


@pk.workunit
def matmul_impl_1d_float(tid: int, acc: pk.Acc[pk.float], viewA: pk.View1D[pk.float], viewB: pk.View2D[pk.float]):
    acc += viewA[tid] * viewB[0][tid]


@pk.workunit
def reciprocal_impl_1d_double(tid: int, view: pk.View1D[pk.double]):
    view[tid] = 1 / view[tid] # type: ignore


@pk.workunit
def reciprocal_impl_1d_float(tid: int, view: pk.View1D[pk.float]):
    view[tid] = 1 / view[tid] # type: ignore


@pk.workunit
def reciprocal_impl_2d_double(tid: int, view: pk.View2D[pk.double]):
    for i in range(view.extent(1)): # type: ignore
        view[tid][i] = 1 / view[tid][i] # type: ignore


@pk.workunit
def reciprocal_impl_2d_float(tid: int, view: pk.View2D[pk.float]):
    for i in range(view.extent(1)): # type: ignore
        view[tid][i] = 1 / view[tid][i] # type: ignore<|MERGE_RESOLUTION|>--- conflicted
+++ resolved
@@ -2,7 +2,6 @@
 
 
 @pk.workunit
-<<<<<<< HEAD
 def exp_impl_1d_double(tid: int, view: pk.View1D[pk.double], out: pk.View1D[pk.double]):
     out[tid] = exp(view[tid])
 
@@ -22,7 +21,9 @@
 def exp_impl_2d_float(tid: int, view: pk.View2D[pk.float], out: pk.View2D[pk.float]):
     for i in range(view.extent(1)):
         out[tid][i] = exp(view[tid][i])
-=======
+
+
+@pk.workunit
 def sin_impl_1d_double(tid: int, view: pk.View1D[pk.double], out: pk.View1D[pk.double]):
     out[tid] = sin(view[tid])
 
@@ -43,6 +44,7 @@
     for i in range(view.extent(1)):
         out[tid][i] = sin(view[tid][i])
 
+
 @pk.workunit
 def tan_impl_1d_double(tid: int, view: pk.View1D[pk.double], out: pk.View1D[pk.double]):
     out[tid] = tan(view[tid])
@@ -64,6 +66,7 @@
     for i in range(view.extent(1)):
         out[tid][i] = tan(view[tid][i])
 
+
 @pk.workunit
 def tanh_impl_1d_double(tid: int, view: pk.View1D[pk.double], out: pk.View1D[pk.double]):
     out[tid] = tanh(view[tid])
@@ -84,7 +87,6 @@
 def tanh_impl_2d_float(tid: int, view: pk.View2D[pk.float], out: pk.View2D[pk.float]):
     for i in range(view.extent(1)):
         out[tid][i] = tanh(view[tid][i])
->>>>>>> 6c89ecd2
 
 
 @pk.workunit
