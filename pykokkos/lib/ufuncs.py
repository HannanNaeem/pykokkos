--- conflicted
+++ resolved
@@ -87,14 +87,12 @@
         Output view.
 
     """
-<<<<<<< HEAD
     if not isinstance(view, pk.View):
         return math.log(view)
 
-=======
     if len(view.shape) > 1:
         raise NotImplementedError("log() ufunc only supports 1D views")
->>>>>>> fc5e1d26
+
     if str(view.dtype) == "DataType.double":
         pk.parallel_for(view.shape[0], log_impl_1d_double, view=view)
     elif str(view.dtype) == "DataType.float":
@@ -343,7 +341,6 @@
         view_temp[0] = viewB
         viewB = view_temp
 
-<<<<<<< HEAD
     if viewA.rank() == 2:
         out = pk.View(viewA.shape, pk.double)
         pk.parallel_for(
@@ -354,11 +351,6 @@
             out=out)
 
     elif str(viewA.dtype) == "DataType.double" and str(viewB.dtype) == "DataType.double":
-=======
-    if len(viewA.shape) > 1 or len(viewB.shape) > 1:
-        raise NotImplementedError("only 1D views currently supported for add() ufunc.")
-    if str(viewA.dtype) == "DataType.double" and str(viewB.dtype) == "DataType.double":
->>>>>>> fc5e1d26
         out = pk.View([viewA.shape[0]], pk.double)
         pk.parallel_for(
             viewA.shape[0],
@@ -409,16 +401,14 @@
 
     """
 
-<<<<<<< HEAD
     if not isinstance(viewB, pk.View):
         view_temp = pk.View([1], pk.double)
         view_temp[0] = viewB
         viewB = view_temp
 
-=======
     if len(viewA.shape) > 1 or len(viewB.shape) > 1:
         raise NotImplementedError("only 1D views currently supported for mulitply() ufunc.")
->>>>>>> fc5e1d26
+
     if str(viewA.dtype) == "DataType.double" and str(viewB.dtype) == "DataType.double":
         out = pk.View([viewA.shape[0]], pk.double)
         pk.parallel_for(
@@ -573,7 +563,6 @@
            Output view.
 
     """
-<<<<<<< HEAD
     if not isinstance(viewB, pk.View) and not isinstance(viewB, pk.Subview):
         view_temp = pk.View([1], pk.double)
         view_temp[0] = viewB
@@ -589,11 +578,6 @@
             out=out)
 
     elif str(viewA.dtype) == "DataType.double" and str(viewB.dtype) == "DataType.double":
-=======
-    if len(viewA.shape) > 1 or len(viewB.shape) > 1:
-        raise NotImplementedError("only 1D views currently supported for divide() ufunc.")
-    if str(viewA.dtype) == "DataType.double" and str(viewB.dtype) == "DataType.double":
->>>>>>> fc5e1d26
         out = pk.View([viewA.shape[0]], pk.double)
         pk.parallel_for(
             viewA.shape[0],
@@ -723,7 +707,6 @@
            Output view.
 
     """
-<<<<<<< HEAD
     if not isinstance(viewB, pk.View):
         view_temp = pk.View([1], pk.double)
         view_temp[0] = viewB
@@ -739,11 +722,6 @@
             out=out)
 
     elif str(viewA.dtype) == "DataType.double" and str(viewB.dtype) == "DataType.double":
-=======
-    if len(viewA.shape) > 1 or len(viewB.shape) > 1:
-        raise NotImplementedError("only 1D views currently supported for power() ufunc.")
-    if str(viewA.dtype) == "DataType.double" and str(viewB.dtype) == "DataType.double":
->>>>>>> fc5e1d26
         out = pk.View([viewA.shape[0]], pk.double)
         pk.parallel_for(
             viewA.shape[0],
